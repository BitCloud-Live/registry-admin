--- conflicted
+++ resolved
@@ -78,14 +78,8 @@
 		Port: testPort,
 	}}
 
-<<<<<<< HEAD
-	apiError := r.ApiVersionCheck(context.Background())
-	assert.NoError(t, apiError)
-
-=======
 	err := r.ApiVersionCheck(context.Background())
 	assert.NoError(t, err)
->>>>>>> e1b944e1
 }
 
 func TestRegistry_Catalog(t *testing.T) {
