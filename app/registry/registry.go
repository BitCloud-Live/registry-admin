package registry

import (
	"bytes"
	"context"
	"crypto/tls"
	"encoding/json"
	"errors"
	"fmt"
	"net/http"
	"reflect"
	"regexp"
	"strings"
	"time"
)

// This is package implement features for interacts with instances of the docker registry,
// which is a service to manage information about docker images and enable their distribution using HTTP API V2 protocol
// detailed protocol description: https://docs.docker.com/registry/spec/api

// authType define auth mechanism for accessing to docker registry using a docker HTTP API protocol
type authType int8

const (
	Basic     authType = iota // allow access using auth basic credentials
	SelfToken                 // define this service as main auth/authz server for docker registry host
)

var (
	ErrNoMorePages = errors.New("no more pages")
)

// AuthorizationRequest is the authorization request data from registry when client auth call
// for detailed description go to https://docs.docker.com/registry/spec/auth/jwt/
type AuthorizationRequest struct {

	// Bind to 'sub' token header
	// The subject of the token; the name or id of the client which requested it.
	// This should be empty (`""`) if the client did not authenticate.
	Account string

	// Bind to token 'aud' header. The intended audience of the token; the name or id of the service which will verify
	// the token to authorize the client/subject.
	Service string

	// The subject of the token; the name or id of the client which requested it.
	// This should be empty (`""`) if the client did not authenticate.
	Type string

	// The name of the resource of the given type hosted by the service.
	Name string

	// An array of strings which give the actions authorized on this resource.
	Actions []string

	IP string
}

type Settings struct {

	// Host is a fqdn of docker registry host
	Host string

	// Port which registry accept requests
	Port int

	// define authenticate type for access to docker registry api
	AuthType authType

	// credentials define user and login pair for auth in docker registry, when auth type set as basic
	credentials struct {
		login, password string
	}

	// CertificatesPaths define a path to private, public keys and CA certificate.
	// If CertificatesPaths has all fields are empty, registryToken will create keys by default, with default path.
	// If CertificatesPaths has all fields are empty, but certificates files exist registryToken try to load existed keys and CA file.
	CertificatesPaths Certs
}

// Registry is main instance for manipulation access of self-hosted docker registry
type Registry struct {
	settings      Settings
	registryToken *registryToken
}

<<<<<<< HEAD
// ApiError contain detail in their relevant sections,
// are reported as part of 4xx responses, in a json response body.
type ApiError struct {
	Code    string                 `json:"code"`
	Message string                 `json:"message"`
	Detail  map[string]interface{} `json:"detail"`
}

=======
>>>>>>> e1b944e1
type ApiResponse struct {
	Total int64       `json:"total"`
	Data  interface{} `json:"data"`
}

// Repositories a repository items list
type Repositories struct {
	List     []string `json:"repositories"`
	NextLink string   // if catalog list request with pagination response will contain next page link
}

// ImageTags a tags items list
type ImageTags struct {
	Name     string   `json:"name"`
	Tags     []string `json:"tags"`
	NextLink string   // if catalog list request with pagination response will contain next page link
}

// NewRegistry is main constructor for create registry access API instance
func NewRegistry(login, password, secret string, settings Settings) (*Registry, error) {

	var r = new(Registry)

	r.settings = settings

	if r.settings.AuthType == Basic && login == "" {
		return nil, errors.New("at least login should set when basic auth type is set")
	}

	r.settings.credentials.login = login
	r.settings.credentials.password = password

	if r.settings.AuthType == SelfToken {
		if len(secret) == 0 {
			return nil, errors.New("token secret must be defined for 'self_token' auth type")
		}

		// checking for at least one field of certs path is filled, other fields must require filled too
		v := reflect.ValueOf(settings.CertificatesPaths)
		var certsPathIsFilled bool
		for i := 0; i < v.NumField(); i++ {
			field := v.Field(i).Interface()
			switch val := field.(type) {
			case string:
				if val == "" && certsPathIsFilled {
					return nil, errors.New("all fields of certificate path value required if at least on is defined")
				}

				// if filled only last field of list, but previously fields not filled
				if i == v.NumField()-1 && val != "" && !certsPathIsFilled {
					return nil, errors.New("all fields of certificate path value required if at least on is defined")
				}
				if val != "" {
					certsPathIsFilled = true
				}

			}
		}

		var err error
		if certsPathIsFilled {
			r.registryToken, err = NewRegistryToken(secret, TokenIssuer(settings.Host), CertsName(settings.CertificatesPaths))
			if err != nil {
				return nil, err
			}
		} else {
			r.registryToken, err = NewRegistryToken(secret, TokenIssuer(settings.Host))
			if err != nil {
				return nil, err
			}
		}
	}

	return r, nil
}

// ApiVersionCheck a minimal endpoint, mounted at /v2/ will provide version support information based on its response statuses.
// more details by link https://docs.docker.com/registry/spec/api/#api-version-check
func (r *Registry) ApiVersionCheck(ctx context.Context) error {
	var apiError ApiError
	url := fmt.Sprintf("%s:%d/v2/", r.settings.Host, r.settings.Port)

	resp, err := r.newHttpRequest(ctx, url, "GET", nil)
	if err != nil {
		apiError.Message = fmt.Sprintf("failed to request to registry host %s", r.settings.Host)
		return err
	}

	_ = resp.Body.Close()
	if resp.StatusCode >= 400 {
		apiError.Message = fmt.Sprintf("api return error code: %d", resp.StatusCode)
	}

	return nil
}

func (r *Registry) Catalog(ctx context.Context, n, last string) (Repositories, error) {
	var repos Repositories

	baseUrl := fmt.Sprintf("%s:%d/v2/_catalog", r.settings.Host, r.settings.Port)

	if n != "" {
		baseUrl = fmt.Sprintf("%s:%d/v2/_catalog?n=%s&last=%s", r.settings.Host, r.settings.Port, n, last)
	}

	resp, err := r.newHttpRequest(ctx, baseUrl, "GET", nil)
	if err != nil {
		return repos, err
	}
	if resp != nil {
		defer func() {
			_ = resp.Body.Close()
		}()
	}

	if resp.StatusCode >= 400 {
		return repos, fmt.Errorf("api return error code: %d", resp.StatusCode)
	}

	err = json.NewDecoder(resp.Body).Decode(&repos)
	if err != nil {
		return repos, err
	}

	// pagination request
	if n != "" {
		nextLink, err := getPaginationNextLink(resp)
		if err != nil {
			return repos, err
		}
		repos.NextLink = nextLink
	}

	return repos, nil
}

func (r *Registry) ListingImageTags(ctx context.Context, repoName, n, last string) (ImageTags, error) {
	var tags ImageTags

	baseUrl := fmt.Sprintf("%s:%d/v2/%s/tags/list", r.settings.Host, r.settings.Port, repoName)

	// pagination request
	if n != "" {
		baseUrl = fmt.Sprintf("%s:%d/v2/%s/tags/list?n=%s&last=%s", r.settings.Host, r.settings.Port, repoName, n, last)
	}

	resp, err := r.newHttpRequest(ctx, baseUrl, "GET", nil)
	if err != nil {
		return tags, err
	}
	if resp != nil {
		defer func() {
			_ = resp.Body.Close()
		}()
	}

	if resp.StatusCode >= 400 {
		return tags, fmt.Errorf("api return error code: %d", resp.StatusCode)
	}

	err = json.NewDecoder(resp.Body).Decode(&tags)
	if err != nil {
		return tags, err
	}

	if n != "" {
		nextLink, err := getPaginationNextLink(resp)
		if err != nil {
			return tags, err
		}
		tags.NextLink = nextLink
	}

	return tags, nil
}

<<<<<<< HEAD
=======
func (r *Registry) Manifest(ctx context.Context, repoName, tag string) (ManifestSchemaV2, error) {
	var manifest ManifestSchemaV2
	var apiError *ApiError
	baseUrl := fmt.Sprintf("%s:%d/v2/%s/manifests/%s", r.settings.Host, r.settings.Port, repoName, tag)

	resp, err := r.newHttpRequest(ctx, baseUrl, "GET", nil)
	if err != nil {
		return manifest, makeApiError("failed to make request for docker registry manifest", err.Error())
	}

	if resp != nil {
		defer func() {
			_ = resp.Body.Close()
		}()
	}

	if resp.StatusCode >= 400 {
		if resp != nil {
			err = json.NewDecoder(resp.Body).Decode(&apiError)
			if err != nil {
				return manifest, makeApiError("failed to parse request body with manifest fetch error", err.Error())
			}
		}
		if resp.StatusCode == http.StatusNotFound {
			return manifest, makeApiError("resource not found", "")
		}
		return manifest, apiError
	}

	err = json.NewDecoder(resp.Body).Decode(&manifest)
	if err != nil {
		return manifest, makeApiError("failed to parse request body with manifest data", err.Error())
	}

	manifest.calculateCompressedImageSize()
	manifest.ContentDigest = resp.Header.Get(contentDigestHeader)

	return manifest, nil
}

>>>>>>> e1b944e1
// newHttpRequest prepare http client and execute a request to docker registry api
func (r Registry) newHttpRequest(ctx context.Context, url, method string, body []byte) (*http.Response, error) {

	transport := &http.Transport{}

	// it's need for self-hosted docker registry with self-signed certificates
	if strings.HasPrefix(url, "https:") {
		transport.TLSClientConfig = &tls.Config{InsecureSkipVerify: true}
	}
	client := &http.Client{
		Transport: transport,
		Timeout:   5 * time.Second,
	}

	req, err := http.NewRequestWithContext(ctx, method, url, bytes.NewBuffer(body))
	if err != nil {
		return nil, err
	}
	req.Header.Add("Accept", "application/json")
	req.SetBasicAuth(r.settings.credentials.login, r.settings.credentials.password)

	return client.Do(req)

}

// getPaginationNextLink extract link for result pagination
// Compliant client implementations should always use the Link header value when proceeding through results linearly.
// The client may construct URLs to skip forward in the catalog.
//
// To get the next result set, a client would issue the request as follows, using the URL encoded in the described Link header:
//   	GET /v2/_catalog?n=<n from the request>&last=<last repository value from previous response>
//
// The URL for the next block is encoded in RFC 5988 (https://tools.ietf.org/html/rfc5988#section-5)
func getPaginationNextLink(resp *http.Response) (string, error) {
	var nextLinkRE = regexp.MustCompile(`^ *<?([^;>]+)>? *(?:;[^;]*)*; *rel="?next"?(?:;.*)?`)

	for _, link := range resp.Header[http.CanonicalHeaderKey("Link")] {
		parts := nextLinkRE.FindStringSubmatch(link)
		if parts != nil {
			return parts[1], nil
		}
	}
	return "", ErrNoMorePages
<<<<<<< HEAD
=======
}

// calculateCompressedImageSize will iterate with image layers in fetched manifest file and append size of each layers to TotalSize field
func (m *ManifestSchemaV2) calculateCompressedImageSize() {

	for _, v := range m.LayersDescriptors {
		m.TotalSize += v.Size
	}
}

func makeApiError(msg, detail string) *ApiError {
	return &ApiError{
		Code:    "-1",
		Message: msg,
		Detail:  map[string]string{"error": detail},
	}
}

// ApiError contain detail in their relevant sections,
// are reported as part of 4xx responses, in a json response body.
type ApiError struct {
	Code    string      `json:"code"`
	Message string      `json:"message"`
	Detail  interface{} `json:"detail"`
}

// Error implement error type interface
func (ae *ApiError) Error() string {
	return fmt.Sprintf("%s: %s: %v", ae.Code, ae.Message, ae.Detail)
>>>>>>> e1b944e1
}<|MERGE_RESOLUTION|>--- conflicted
+++ resolved
@@ -18,6 +18,15 @@
 // which is a service to manage information about docker images and enable their distribution using HTTP API V2 protocol
 // detailed protocol description: https://docs.docker.com/registry/spec/api
 
+const (
+	// scheme version of manifest file
+	// for details about scheme version goto https://docs.docker.com/registry/spec/manifest-v2-2/
+	manifestSchemeV2 = "application/vnd.docker.distribution.manifest.v2+json"
+
+	//  It uniquely identifies content by taking a collision-resistant hash of the bytes.
+	contentDigestHeader = "docker-content-digest"
+)
+
 // authType define auth mechanism for accessing to docker registry using a docker HTTP API protocol
 type authType int8
 
@@ -76,6 +85,9 @@
 	// If CertificatesPaths has all fields are empty, registryToken will create keys by default, with default path.
 	// If CertificatesPaths has all fields are empty, but certificates files exist registryToken try to load existed keys and CA file.
 	CertificatesPaths Certs
+
+	// InsecureRequest define option secure for make a https request to docker registry host, false by default
+	InsecureRequest bool
 }
 
 // Registry is main instance for manipulation access of self-hosted docker registry
@@ -84,17 +96,6 @@
 	registryToken *registryToken
 }
 
-<<<<<<< HEAD
-// ApiError contain detail in their relevant sections,
-// are reported as part of 4xx responses, in a json response body.
-type ApiError struct {
-	Code    string                 `json:"code"`
-	Message string                 `json:"message"`
-	Detail  map[string]interface{} `json:"detail"`
-}
-
-=======
->>>>>>> e1b944e1
 type ApiResponse struct {
 	Total int64       `json:"total"`
 	Data  interface{} `json:"data"`
@@ -111,6 +112,26 @@
 	Name     string   `json:"name"`
 	Tags     []string `json:"tags"`
 	NextLink string   // if catalog list request with pagination response will contain next page link
+}
+
+// ManifestSchemaV2 is V2 format schema for docker image manifest file which contain information about docker image, such as layers, size, and digest
+// https://docs.docker.com/registry/spec/manifest-v2-2/#image-manifest-field-descriptions
+type ManifestSchemaV2 struct {
+	SchemaVersion     int                 `json:"schemaVersion"`
+	MediaType         string              `json:"mediaType"`
+	ConfigDescriptor  Schema2Descriptor   `json:"config"`
+	LayersDescriptors []Schema2Descriptor `json:"layers"`
+
+	// additional fields which not include in schema specification and need for this service only
+	TotalSize     int64  `json:"total_size"`     // total compressed size of image data
+	ContentDigest string `json:"content_digest"` // a main content digest using for delete image from registry
+}
+
+type Schema2Descriptor struct {
+	MediaType string   `json:"mediaType"`
+	Size      int64    `json:"size"`
+	Digest    string   `json:"digest"`
+	URLs      []string `json:"urls,omitempty"`
 }
 
 // NewRegistry is main constructor for create registry access API instance
@@ -271,8 +292,6 @@
 	return tags, nil
 }
 
-<<<<<<< HEAD
-=======
 func (r *Registry) Manifest(ctx context.Context, repoName, tag string) (ManifestSchemaV2, error) {
 	var manifest ManifestSchemaV2
 	var apiError *ApiError
@@ -313,7 +332,6 @@
 	return manifest, nil
 }
 
->>>>>>> e1b944e1
 // newHttpRequest prepare http client and execute a request to docker registry api
 func (r Registry) newHttpRequest(ctx context.Context, url, method string, body []byte) (*http.Response, error) {
 
@@ -321,7 +339,7 @@
 
 	// it's need for self-hosted docker registry with self-signed certificates
 	if strings.HasPrefix(url, "https:") {
-		transport.TLSClientConfig = &tls.Config{InsecureSkipVerify: true}
+		transport.TLSClientConfig = &tls.Config{InsecureSkipVerify: r.settings.InsecureRequest}
 	}
 	client := &http.Client{
 		Transport: transport,
@@ -332,7 +350,7 @@
 	if err != nil {
 		return nil, err
 	}
-	req.Header.Add("Accept", "application/json")
+	req.Header.Add("Accept", manifestSchemeV2)
 	req.SetBasicAuth(r.settings.credentials.login, r.settings.credentials.password)
 
 	return client.Do(req)
@@ -357,8 +375,6 @@
 		}
 	}
 	return "", ErrNoMorePages
-<<<<<<< HEAD
-=======
 }
 
 // calculateCompressedImageSize will iterate with image layers in fetched manifest file and append size of each layers to TotalSize field
@@ -388,5 +404,4 @@
 // Error implement error type interface
 func (ae *ApiError) Error() string {
 	return fmt.Sprintf("%s: %s: %v", ae.Code, ae.Message, ae.Detail)
->>>>>>> e1b944e1
 }